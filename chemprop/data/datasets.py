--- conflicted
+++ resolved
@@ -252,19 +252,11 @@
             case "X_d":
                 X = None if all(i is None for i in self.X_d) else self.X_d
             case "V_f":
-<<<<<<< HEAD
                 X = None if self.d_vf == 0 else np.concatenate(self.V_fs, axis=0)
             case "E_f":
                 X = None if self.d_ef == 0 else np.concatenate(self.E_fs, axis=0)
             case "V_d":
                 X = None if self.d_vd == 0 else np.concatenate(self.V_ds, axis=0)
-=======
-                X = None if all(i is None for i in self.V_fs) else np.concatenate(self.V_fs, axis=0)
-            case "E_f":
-                X = None if all(i is None for i in self.E_fs) else np.concatenate(self.E_fs, axis=0)
-            case "V_d":
-                X = None if all(i is None for i in self.V_ds) else np.concatenate(self.V_ds, axis=0)
->>>>>>> 6015e96a
             case None:
                 return [self.normalize_inputs(k, scaler) for k in VALID_KEYS - {None}]
             case _:
